--- conflicted
+++ resolved
@@ -14,7 +14,6 @@
     def __init__(self, frontend: o80_pam.FrontEnd):
         self._frontend = frontend
 
-<<<<<<< HEAD
     def get_time_step(self)->float:
         """ Returns the control iteration period of the robot,
         for simulated robots, should be the same as the
@@ -41,8 +40,6 @@
         """
         raise NotImplementedError()
 
-=======
->>>>>>> d7fbe196
     def get_state(self) -> PressureRobotState:
         """ Returns the current state of the robot
         """
@@ -60,8 +57,9 @@
         """ (o80) adds the desired pressures, but does not send them to 
         the robot.
         """
-        for dof, (ago, antago) in enumerate(robot_pressures):
-            self._frontend.add_command(dof, ago, antago, o80.Mode.OVERWRITE)
+        agos = [rp[0] for rp in robot_pressures]
+        antagos = [rp[1] for rp in robot_pressures]
+        self._frontend.add_command(agos, antagos, o80.Mode.OVERWRITE)
 
 
 class PamMujocoPressureRobot:
@@ -71,15 +69,6 @@
 
     def __init__(
         self,
-<<<<<<< HEAD
-            mujoco_id: str,
-            segment_id: str,
-            pam_config_file: pathlib.Path,
-            pam_model_file: pathlib.Path,
-            graphics: bool,
-            accelerated_time: bool,
-            mujoco_time_step: float,
-=======
         robot_type: pam_mujoco.RobotType,
         mujoco_id: str,
         segment_id: str,
@@ -87,7 +76,7 @@
         pam_model_file: pathlib.Path,
         graphics: bool,
         accelerated_time: bool,
->>>>>>> d7fbe196
+        mujoco_time_step: float,
     ):
 
         self._time_step = mujoco_time_step
@@ -200,6 +189,7 @@
         pam_config_file: pathlib.Path,
         pam_model_file: pathlib.Path,
         graphics: bool,
+        mujoco_time_step: float
     ):
         accelerated_time: bool = False
         PamMujocoPressureRobot.__init__(
@@ -211,6 +201,7 @@
             pam_model_file,
             graphics,
             accelerated_time,
+            mujoco_time_step
         )
         RealTimePressureRobot.__init__(self, self._frontend)
 
@@ -232,6 +223,7 @@
         pam_config_file: pathlib.Path,
         pam_model_file: pathlib.Path,
         graphics: bool,
+        mujoco_time_step: float
     ):
         accelerated_time = True
         PamMujocoPressureRobot.__init__(
@@ -243,6 +235,7 @@
             pam_model_file,
             graphics,
             accelerated_time,
+            mujoco_time_step
         )
         PressureRobot.__init__(self, self._frontend)
 
@@ -259,7 +252,7 @@
         self._frontend.pulse()
         self._handle.burst(nb_bursts)
 
-    def pulse() -> None:
+    def pulse(self) -> None:
         """ Raises a NotImplementedError, 
         as accelerated time simulated robot's o80 backend run in
         bursting mode.
