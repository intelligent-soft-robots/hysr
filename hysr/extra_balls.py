import typing

# imports from pam_mujoco colcon space
import o80, context, pam_mujoco

# imports from hysr
from .types import (
    ListOrIndex,
    AcceptedNbOfBalls,
    Point3D,
    ExtraBall,
    ExtraBallsState,
    JointStates,
)
from .scene import Scene
from .ball_trajectories import TrajectoryGetter, RandomRecordedTrajectory

# the underlying c++ controller do not accept any number of
# extra balls per pam_mujoco processes (because each
# has to be templated)
# see pam_mujoco/srcpy/wrappers.cpp
_nb_balls_accepted_values_g = (3, 10, 20, 50, 100)

# each extra balls set is related to a pam_mujoco instance
# by sharing the same mujoco_id, e.g. for set 1, "hysr_extra_balls_1"
_mujoco_id_prefix_g: str = "hysr_extra_balls_"


class ExtraBallsSet:

    """
    Class for managing extra balls as well as their mujoco simulation.
    A set of extra balls is a set of balls which are all simulated by the same mujoco simulation,
    which is expected to mirror the real (or pseudo real) robot.
    The mujoco simulation as configured by this class will run in accelerated time and in
    bursting mode.

<<<<<<< HEAD
    Arguments
    ---------
    setid: 
      id of the extra ball set (arbitrary, but must be different of all sets).
    nb_balls: 
      has to be 3, 10, 20, 50 or 100.
    graphics: 
      if the mujoco simulation should run graphics.
    scene: 
      position and orientation of the table and robot.
    contact:
      which contact between the enviromnent and the balls should be.
    monitored:
      optional, default: the racket of the robot.
    trajectory_getter: 
      will be used to set the trajectories the balls
      will be required to follow
=======
    Args:
         setid: id of the extra ball set (arbitrary, but must be different of all sets)
         nb_balls: has to be 3, 10, 20, 50 or 100
         graphics: if the mujoco simulation should run graphics
         scene : position and orientation of the table and robot
         trajectory_getter: instance of ball_behavior.TrajectoryGetter. Will be used
                            to set the trajectories the balls will be required to follow
         contact: which contact between the enviromnent and the balls should be
                  monitored (optional, default: the racket of the robot)
>>>>>>> 7cc4281a
    """

    def __init__(
        self,
        setid: int,
        nb_balls: AcceptedNbOfBalls,
        graphics: bool,
        scene: Scene,
        trajectory_getter: TrajectoryGetter,
        contact: pam_mujoco.ContactTypes = pam_mujoco.ContactTypes.racket1,
    ):

        # not any number of balls is accepted. Checking the
        # user entered an accepted number.
        if nb_balls not in _nb_balls_accepted_values_g:
            accepted_values_str = str("{}, " * len(_nb_balls_accepted_values_g)).format(
                *[str(av) for av in _nb_balls_accepted_values_g]
            )
            raise ValueError(
                str(
                    "ExtraBalls can instantiate only with "
                    "nb_balls having one of the values: {} "
                    "(tried to instanciate with {}"
                ).format(accepted_values_str, nb_balls)
            )

        self._size = nb_balls

        # the mujoco simulation this constructor will configure, i.e it is assumed
        # that in a terminal ```pam_mujoco {mujoco_id}``` was called
        self._mujoco_id = self.get_mujoco_id(setid)

        # will be used to setup the trajectories performed by the balls
        self._trajectory_getter = trajectory_getter

        # for creating o80 frontends pointings to the correct shared memory
        # (the corresponding o80 backends are hosted by the mujoco simulation)
        self._segment_id_table = str(setid) + "_table"
        self._segment_id_robot = str(setid) + "_robot"
        # used to send command to all balls
        self._segment_id_balls_set = str(setid) + "_balls"
        # used to monitor the contact status of each individual ball
        self._segment_id_balls = [
            "{}_{}_ball".format(setid, index) for index in range(nb_balls)
        ]

        # configuring the table
        table = pam_mujoco.MujocoTable(
            self._segment_id_table,
            position=scene.table.position,
            orientation=scene.table.orientation,
        )

        # configuring the robot
        robot = pam_mujoco.MujocoRobot(
            scene.robot_type,
            self._segment_id_robot,
            position=scene.robot.position,
            orientation=scene.robot.orientation,
            control=pam_mujoco.MujocoRobot.JOINT_CONTROL,
        )

        # configuring the balls
        balls = pam_mujoco.MujocoItems(self._segment_id_balls_set)
        for index, ball_segment_id in enumerate(self._segment_id_balls):
            ball = pam_mujoco.MujocoItem(
                ball_segment_id,
                control=pam_mujoco.MujocoItem.CONSTANT_CONTROL,
                contact_type=contact,
            )
            balls.add_ball(ball)

        # configuring the mujoco simulation and
        # getting an handle to the mujoco simulation
        self._handle = pam_mujoco.MujocoHandle(
            self._mujoco_id,
            graphics=graphics,
            accelerated_time=True,
            burst_mode=True,
            table=table,
            robot1=robot,
            combined=balls,
        )

        # balls frontends
        self._balls_frontend = self._handle.frontends[self._segment_id_balls_set]

        # robot frontend
        self._robot_frontend = self._handle.frontends[self._segment_id_robot]

    def _get_segment_ids(self, index: ListOrIndex) -> typing.Sequence[str]:
        # convenience method returning all segment ids if index is None,
        # and a list of segment ids otherwise (of len 1 if index is an int)
        def _get_int_list(i: ListOrIndex, max_index) -> typing.Sequence[int]:
            if isinstance(i, int):
                r = [i]
            else:
                r = i
            if any([i_ >= max_index for i_ in i]):
                raise IndexError()
            return r

        if index is None:
            return self._segment_id_balls
        else:
            return [self._segment_id_balls[i] for i in _get_int_list(index, self._size)]

    def burst(self, nb_iterations: int):
        """
        Requests the corresponding pam_mujoco instance to burst
        """
        self._handle.burst(nb_iterations)

    def get_contacts(
        self, index: ListOrIndex = None
    ) -> typing.Sequence[context.ContactInformation]:
        """
        Returns the list contact informations between the balls and the contact
        object (see argument "contact" of the constructor), i.e. an object with
        attributes:
        - contact occured : if true, at least one contact has occured
        - position: if contact occured, the 3d position of the first contact
        - time_stamp: if contact occured, the time stamp of the fist contact
        - minimal_distance: if contact did not occure, the minimal distance
                            between the two items
        - disabled : true if contact detection has been disabled
        Note that once a contact occured, the ball is no longer controlled by
        o80 (i.e. the load method of this class will have no effect for the
        corresponding ball), but by mujoco engine (until the method
        reset_contacts of this class is called)
        """
        return list(map(self._handle.get_contact, self._get_segment_ids(index)))

    def reset_contacts(self, index: ListOrIndex = None) -> None:
        """
        Reset the contacts, i.e. get_contacts will return instances that
        indicates no contact occured. Also, restore o80 control of the ball.
        """
        list(map(self._handle.reset_contact, self._get_segment_ids(index)))

    def activate_contacts(self, index: ListOrIndex = None) -> None:
        """
        Contacts will no longer be ignored (if 'deactivate_contacts'
        has been previously called)
        """
        list(map(self._handle.activate_contact, self._get_segment_ids(index)))

    def deactivate_contacts(self, index: ListOrIndex = None) -> None:
        """
        Contacts will be ignored
        """
        list(map(self._handle.deactivate_contact, self._get_segment_ids(index)))

    def set_trajectory_getter(self, trajectory_getter: TrajectoryGetter) -> None:
        """
        Overwrite the current instance of trajectory_getter
        (that will be used by the method load_trajectories).
        """
        self._trajectory_getter = trajectory_getter

    def get_state(self) -> ExtraBallsState:
        """
        Returns the current state of this extra balls set
        """
        # balls observation
        balls_observation = self._balls_frontend.latest()
        racket_cartesian = balls_observation.get_extended_state().robot_position
        contacts = balls_observation.get_extended_state().contacts
        iteration = balls_observation.get_iteration()
        time_stamp = balls_observation.get_time_stamp()
        state = balls_observation.get_observed_states()
        balls = [state.get(index) for index in range(self._size)]
        ball_positions = []
        ball_velocities = []
        for b in balls:
            ball_positions.append(b.get_position())
            ball_velocities.append(b.get_velocity())
        # robot observation
        robot_observation = self._robot_frontend.latest()
        return ExtraBallsState(
            ball_positions,
            ball_velocities,
            contacts,
            robot_observation.get_positions(),
            robot_observation.get_velocities(),
            racket_cartesian,
            iteration,
            time_stamp,
        )

    def reset(self) -> None:
        """
        Do a full simulation reset, i.e. restore the state of the 
        first simulation step, where all items are set according
        to the mujoco xml configuration file.
        """
        self._handle.reset()

    def load_trajectories(self) -> None:
        """
        Generate trajectories using the trajectory_getter (cf constructor)
        and load these trajectories to the mujoco backend. Note that
        as the mujoco backend is running in bursting mode, the trajectory
        will not start playing until the burst method of the handle is
        called.
        """
        trajectories = self._trajectory_getter.get(self._size)
        # loading one trajectory per ball
        for index_ball, trajectory in enumerate(trajectories):
            iterator = self._trajectory_getter.iterate(trajectory)
            # going to first trajectory point
<<<<<<< HEAD
            item3d.set_position(trajectory[0].position)
            item3d.set_velocity(trajectory[0].velocity)
            self._balls_frontend.add_command(index_ball, item3d, o80.Mode.OVERWRITE)
            # loading full trajectory
            for item in trajectory[1:]:
                item3d.set_position(item.position)
                item3d.set_velocity(item.velocity)
                self._balls_frontend.add_command(
                    index_ball, item3d, duration, o80.Mode.QUEUE
                )
        self._balls_frontend.pulse()

    def set_robot(self, positions: JointStates, velocities: JointStates) -> None:
        """
        Set a command for the o80 backend of the robot. Will not be shared with
        the backend until the burst method is called.
        """
        self._robot_frontend.add_command(positions, velocities, o80.Mode.OVERWRITE)
        self._robot_frontend.pulse()
=======
            _, state = next(iterator)
            self._frontend.add_command(index_ball, state, o80.Mode.OVERWRITE)
            # loading full trajectory
            for duration_us, state in iterator:
                self._frontend.add_command(
                    index_ball,
                    state,
                    o80.Duration_us.microseconds(duration_us),
                    o80.Mode.QUEUE,
                )
        self._frontend.pulse()
>>>>>>> 7cc4281a

    @staticmethod
    def get_mujoco_id(setid: int) -> str:
        """
        returns the mujoco id corresponding to a
        ball set id
        """
        return _mujoco_id_prefix_g + str(setid)<|MERGE_RESOLUTION|>--- conflicted
+++ resolved
@@ -1,19 +1,14 @@
 import typing
+from dataclasses import dataclass
 
 # imports from pam_mujoco colcon space
 import o80, context, pam_mujoco
 
 # imports from hysr
-from .types import (
-    ListOrIndex,
-    AcceptedNbOfBalls,
-    Point3D,
-    ExtraBall,
-    ExtraBallsState,
-    JointStates,
-)
+from .types import ListOrIndex, AcceptedNbOfBalls, Point3D, ExtraBall
 from .scene import Scene
 from .ball_trajectories import TrajectoryGetter, RandomRecordedTrajectory
+
 
 # the underlying c++ controller do not accept any number of
 # extra balls per pam_mujoco processes (because each
@@ -21,9 +16,27 @@
 # see pam_mujoco/srcpy/wrappers.cpp
 _nb_balls_accepted_values_g = (3, 10, 20, 50, 100)
 
-# each extra balls set is related to a pam_mujoco instance
-# by sharing the same mujoco_id, e.g. for set 1, "hysr_extra_balls_1"
-_mujoco_id_prefix_g: str = "hysr_extra_balls_"
+
+@dataclass
+class ExtraBallsState:
+    """
+    Snapshot state of an ExtraBallsState.
+    Attributes:
+      positions (list of 3d positions): positions of the balls
+      velocities (list of 3d positions): velocities of the balls
+      contacts (list of bool): if True, the corresponding ball had a 
+        contact with the racket since the last call to reset
+      racket_cartesian (3d position): position of the racket
+      iteration (int): iteration of the mujoco simulation
+      time_stamp (int): time stamp of the mujoco simulation (nanoseconds)
+    """
+
+    positions: typing.Sequence[Point3D]
+    velocities: typing.Sequence[Point3D]
+    contacts: typing.Sequence[bool]
+    racket_cartesian: Point3D
+    iteration: int
+    time_stamp: int
 
 
 class ExtraBallsSet:
@@ -35,25 +48,6 @@
     The mujoco simulation as configured by this class will run in accelerated time and in
     bursting mode.
 
-<<<<<<< HEAD
-    Arguments
-    ---------
-    setid: 
-      id of the extra ball set (arbitrary, but must be different of all sets).
-    nb_balls: 
-      has to be 3, 10, 20, 50 or 100.
-    graphics: 
-      if the mujoco simulation should run graphics.
-    scene: 
-      position and orientation of the table and robot.
-    contact:
-      which contact between the enviromnent and the balls should be.
-    monitored:
-      optional, default: the racket of the robot.
-    trajectory_getter: 
-      will be used to set the trajectories the balls
-      will be required to follow
-=======
     Args:
          setid: id of the extra ball set (arbitrary, but must be different of all sets)
          nb_balls: has to be 3, 10, 20, 50 or 100
@@ -63,7 +57,6 @@
                             to set the trajectories the balls will be required to follow
          contact: which contact between the enviromnent and the balls should be
                   monitored (optional, default: the racket of the robot)
->>>>>>> 7cc4281a
     """
 
     def __init__(
@@ -149,10 +142,7 @@
         )
 
         # balls frontends
-        self._balls_frontend = self._handle.frontends[self._segment_id_balls_set]
-
-        # robot frontend
-        self._robot_frontend = self._handle.frontends[self._segment_id_robot]
+        self._frontend = self._handle.frontends[self._segment_id_balls_set]
 
     def _get_segment_ids(self, index: ListOrIndex) -> typing.Sequence[str]:
         # convenience method returning all segment ids if index is None,
@@ -206,8 +196,7 @@
 
     def activate_contacts(self, index: ListOrIndex = None) -> None:
         """
-        Contacts will no longer be ignored (if 'deactivate_contacts'
-        has been previously called)
+        Contacts will not be ignored.
         """
         list(map(self._handle.activate_contact, self._get_segment_ids(index)))
 
@@ -224,43 +213,25 @@
         """
         self._trajectory_getter = trajectory_getter
 
-    def get_state(self) -> ExtraBallsState:
+    def get(self) -> ExtraBallsState:
         """
         Returns the current state of this extra balls set
         """
-        # balls observation
-        balls_observation = self._balls_frontend.latest()
-        racket_cartesian = balls_observation.get_extended_state().robot_position
-        contacts = balls_observation.get_extended_state().contacts
-        iteration = balls_observation.get_iteration()
-        time_stamp = balls_observation.get_time_stamp()
-        state = balls_observation.get_observed_states()
+        observation = self._frontend.latest()
+        racket_cartesian = observation.get_extended_state().robot_position
+        contacts = observation.get_extended_state().contacts
+        iteration = observation.get_iteration()
+        time_stamp = observation.get_time_stamp()
+        state = observation.get_observed_states()
         balls = [state.get(index) for index in range(self._size)]
-        ball_positions = []
-        ball_velocities = []
+        positions = []
+        velocities = []
         for b in balls:
-            ball_positions.append(b.get_position())
-            ball_velocities.append(b.get_velocity())
-        # robot observation
-        robot_observation = self._robot_frontend.latest()
+            positions.append(b.get_position())
+            velocities.append(b.get_velocity())
         return ExtraBallsState(
-            ball_positions,
-            ball_velocities,
-            contacts,
-            robot_observation.get_positions(),
-            robot_observation.get_velocities(),
-            racket_cartesian,
-            iteration,
-            time_stamp,
-        )
-
-    def reset(self) -> None:
-        """
-        Do a full simulation reset, i.e. restore the state of the 
-        first simulation step, where all items are set according
-        to the mujoco xml configuration file.
-        """
-        self._handle.reset()
+            positions, velocities, contacts, racket_cartesian, iteration, time_stamp
+        )
 
     def load_trajectories(self) -> None:
         """
@@ -275,27 +246,6 @@
         for index_ball, trajectory in enumerate(trajectories):
             iterator = self._trajectory_getter.iterate(trajectory)
             # going to first trajectory point
-<<<<<<< HEAD
-            item3d.set_position(trajectory[0].position)
-            item3d.set_velocity(trajectory[0].velocity)
-            self._balls_frontend.add_command(index_ball, item3d, o80.Mode.OVERWRITE)
-            # loading full trajectory
-            for item in trajectory[1:]:
-                item3d.set_position(item.position)
-                item3d.set_velocity(item.velocity)
-                self._balls_frontend.add_command(
-                    index_ball, item3d, duration, o80.Mode.QUEUE
-                )
-        self._balls_frontend.pulse()
-
-    def set_robot(self, positions: JointStates, velocities: JointStates) -> None:
-        """
-        Set a command for the o80 backend of the robot. Will not be shared with
-        the backend until the burst method is called.
-        """
-        self._robot_frontend.add_command(positions, velocities, o80.Mode.OVERWRITE)
-        self._robot_frontend.pulse()
-=======
             _, state = next(iterator)
             self._frontend.add_command(index_ball, state, o80.Mode.OVERWRITE)
             # loading full trajectory
@@ -307,7 +257,6 @@
                     o80.Mode.QUEUE,
                 )
         self._frontend.pulse()
->>>>>>> 7cc4281a
 
     @staticmethod
     def get_mujoco_id(setid: int) -> str:
@@ -315,4 +264,4 @@
         returns the mujoco id corresponding to a
         ball set id
         """
-        return _mujoco_id_prefix_g + str(setid)+        return "extra_balls_" + str(setid)