import typing
import pytest
import o80
import o80_pam
import pam_mujoco
import hysr
from hysr import ExtraBallsSet, Scene, Defaults, ball_trajectories, ParallelBursts
from . import pam_mujoco_utils

HDF5_DEFAULT_GROUP_G: str = "originals"


def _load_line_trajectory(
    extra_balls_sets: typing.Sequence[ExtraBallsSet],
    start_position: typing.Tuple[float, float, float],
    end_position: typing.Tuple[float, float, float],
    duration: float,
    sampling_rate: float,
    mujoco_time_step: float = Defaults.mujoco_time_step,
) -> int:

    trajectory_getter = ball_trajectories.LineTrajectory(
        start_position, end_position, duration, sampling_rate
    )
    for eb in extra_balls_sets:
        eb.set_trajectory_getter(trajectory_getter)
        eb.load_trajectories()

    nb_bursts: int = int(duration / mujoco_time_step)

    return nb_bursts


@pytest.fixture
def run_pam_mujocos(request, scope="function") -> typing.Sequence[ExtraBallsSet]:
    """
    request.param is a list of n integers corresponding to the 
    number of extra balls to be holded by each of n corresponding pam_mujoco processes.
    startup: starts n pam_mujoco processes and instanciate n instances
             of ExtraBallsSet, each with the number of balls. The extra balls will
             be set with no graphics, default scene and contact with table.
    cleanup: stops the pam mujoco processes
    """
    nb_balls = request.param
    setids = [index for index in range(len(nb_balls))]
    mujoco_ids = [ExtraBallsSet.get_mujoco_id(setid) for setid in setids]
    process = pam_mujoco_utils.start_pam_mujocos(mujoco_ids)
    graphics = False
    scene = Scene.get_defaults()
    contact = pam_mujoco.ContactTypes.table
    trajectory_getter = ball_trajectories.RandomRecordedTrajectory(HDF5_DEFAULT_GROUP_G)
    extra_balls = [
        ExtraBallsSet(
            setid, nb_balls[setid], graphics, scene, trajectory_getter, contact=contact
        )
        for setid in setids
    ]
    yield extra_balls
    del process
    pam_mujoco_utils.stop_pam_mujocos()


@pytest.mark.parametrize("run_pam_mujocos", [[3, 10]], indirect=True)
def test_line_trajectory(run_pam_mujocos):
    """
    check all extra balls can follow a line trajectory
    """

    start_position = (0.0, 0.0, 3.0)
    end_position = (1.0, 0.0, 3.0)
    duration = 5.0
    sampling_rate = 0.01

    extra_balls: typing.Sequence[ExtraBallsSet] = run_pam_mujocos
    nb_bursts: int = _load_line_trajectory(
        extra_balls, start_position, end_position, duration, sampling_rate
    )

    first_bursts = int(nb_bursts / 2.0)
    second_bursts = nb_bursts - first_bursts

    def _check_mid_positions(extra_balls: ExtraBallsSet):
        def _check_mid_position(position: typing.Tuple[float, float, float]):
            # the ball is moving along x axis, so no change expected
            # on the y and z axis
            precision = 0.001
            assert position[1] == pytest.approx(0.0, abs=precision)
            assert position[2] == pytest.approx(3.0, abs=precision)
            # between start and stop
            assert position[0] > 0.0
            assert position[0] < 1.0

        state = extra_balls.get_state()
        for position in state.ball_positions:
            _check_mid_position(position)

    def _check_end_positions(extra_balls: ExtraBallsSet):
        def _check_end_position(position: typing.Tuple[float, float, float]):
            precision = 0.002
            assert position[0] == pytest.approx(1.0, abs=precision)
            assert position[1] == pytest.approx(0.0, abs=precision)
            assert position[2] == pytest.approx(3.0, abs=precision)

        state = extra_balls.get_state()
        for position in state.ball_positions:
            _check_end_position(position)

    with ParallelBursts(extra_balls) as pb:
        pb.burst(first_bursts)
        for eb in extra_balls:
            _check_mid_positions(eb)
        pb.burst(second_bursts)
        for eb in extra_balls:
            _check_end_positions(eb)


@pytest.mark.parametrize("run_pam_mujocos", [[3, 10]], indirect=True)
def test_contacts(run_pam_mujocos):
    """
    check contacts are reported.
    Extra balls, except for the first one of each set, 
    are requested to take a line trajectory that goes through the table. 
    They should all report contact, except for the first one
    """

    # trajectory going through the table
    table_position = Scene.get_defaults().table.position
    start_position = [tp + 0.5 for tp in table_position]
    end_position = [tp - 0.5 for tp in table_position]
    duration = 1.0
    sampling_rate = 0.01

    # for controlling the balls
    extra_balls: typing.Sequence[ExtraBallsSet] = run_pam_mujocos

    # balls going to start position. Contacts are deactivated
    # in case this setup has the balls going through the tables.
    # contacts reactivated at the end, for the rest of testing
    for eb in extra_balls:
        eb.deactivate_contacts()
    init_position = extra_balls[0].get_state().ball_positions[0]
    nb_bursts: int = _load_line_trajectory(
        extra_balls, init_position, start_position, duration, sampling_rate
    )
    with ParallelBursts(extra_balls) as pb:
        pb.burst(nb_bursts)
    for eb in extra_balls:
        eb.activate_contacts()
        contacts: typing.Sequence[context.ContactInformation] = eb.get_contacts()
        # checking the test starts with no contact detected
        assert all([not c.contact_occured for c in contacts[1:]])
    
    # loading the test trajectory
    nb_bursts: int = _load_line_trajectory(
        extra_balls, start_position, end_position, duration, sampling_rate
    )

    # a bit of hacking: requesting only the first ball
    # not to take the trajectory
    for eb in extra_balls:
        index_ball = 0
        item3d = o80.Item3dState()
        item3d.set_position(start_position)
        item3d.set_velocity((0.0, 0.0, 0.0))
<<<<<<< HEAD
        eb._balls_frontend.add_command(index_ball, item3d, o80.Mode.OVERWRITE)
=======
        eb._balls_frontend.add_command(index_ball, item3d,
                                       o80.Duration_us.seconds(int(duration)),
                                       o80.Mode.OVERWRITE)
>>>>>>> 71642234
        eb._balls_frontend.pulse()

    # running the trajectory
    with ParallelBursts(extra_balls) as pb:
        pb.burst(nb_bursts)

    # checking all reported contacts
    for eb in extra_balls:
        contacts: typing.Sequence[context.ContactInformation] = eb.get_contacts()
        assert not contacts[0].contact_occured
        assert all([c.contact_occured for c in contacts[1:]])

    # trajectory going to another point above the table
    start_position = (0.5, 0.5, 1.0)
    end_position = (0.0, 0.0, 1.0)
    duration = 1.0
    sampling_rate = 0.01

    # loading the trajectory
    nb_bursts: int = _load_line_trajectory(
        extra_balls, start_position, end_position, duration, sampling_rate
    )

    # running the trajectory
    with ParallelBursts(extra_balls) as pb:
        pb.burst(nb_bursts)

    # control should have been lost on all balls except the
    # first one. So, only the first one should be at the end position
    for eb in extra_balls:
        state: ExtraBallsState = eb.get_state()
        positions = state.ball_positions
<<<<<<< HEAD
        precision = 0.001
=======
        precision = 5e-3
>>>>>>> 71642234
        for dim in range(3):
            assert positions[0][dim] == pytest.approx(end_position[dim], abs=precision)
        for position in positions[1:]:
            for dim in range(3):
                assert not position[dim] == pytest.approx(
                    end_position[dim], abs=precision
                )

    # redoing, after deactivating the contacts
    for eb in extra_balls:
        eb.deactivate_contacts()

    # loading the trajectory
    nb_bursts: int = _load_line_trajectory(
        extra_balls, start_position, end_position, duration, sampling_rate
    )

    # running the trajectory
    with ParallelBursts(extra_balls) as pb:
        pb.burst(nb_bursts)

    # now, all balls should be at the end position
    for eb in extra_balls:
        state: ExtraBallsState = eb.get_state()
        positions = state.ball_positions
<<<<<<< HEAD
        precision = 0.001
=======
        precision = 5e-3
>>>>>>> 71642234
        for position in positions:
            for dim in range(3):
                assert position[dim] == pytest.approx(end_position[dim], abs=precision)


@pytest.mark.parametrize("run_pam_mujocos", [[10]], indirect=True)
def test_random_trajectories(run_pam_mujocos):
    """
    Test that loading of random trajectories results in a different
    trajectory for each ball
    """

    # RandomRecordedTrajectory is the default arg in the constructor
    # of ExtraBallsSet
    extra_balls: ExtraBallsSet = run_pam_mujocos[0]
<<<<<<< HEAD
    extra_balls.load_trajectories()
    extra_balls.burst(1000)
=======
    traj_sizes = extra_balls.load_trajectories()
    extra_balls.burst(min(traj_sizes))
>>>>>>> 71642234
    state: hysr.types.ExtraBallsSet = extra_balls.get_state()
    for index, p1 in enumerate(state.ball_positions):
        for p2 in state.ball_positions[index + 1 :]:
            assert not p1 == p2

<<<<<<< HEAD
    # sanity check: here the trajectories are the same
    trajectory_getter = hysr.IndexedRecordedTrajectory(0)
    extra_balls.set_trajectory_getter(trajectory_getter)
    extra_balls.load_trajectories()
    extra_balls.burst(1000)
=======
    # sanity check: when the trajectories are expected to be the same
    trajectory_getter = hysr.IndexedRecordedTrajectory(0,hysr.Defaults.ball_trajectory_group)
    extra_balls.set_trajectory_getter(trajectory_getter)
    traj_sizes = extra_balls.load_trajectories()
    assert len(set(traj_sizes))==1
    extra_balls.burst(traj_sizes[0])
>>>>>>> 71642234
    state: hysr.types.ExtraBallsSet = extra_balls.get_state()
    for index, p1 in enumerate(state.ball_positions):
        for p2 in state.ball_positions[index + 1 :]:
            assert p1 == p2


@pytest.mark.parametrize("run_pam_mujocos", [[3, 10]], indirect=True)
def test_reset(run_pam_mujocos):
    """
    Test simulation reset. The balls and the robot are requested
    to move, and then reset if called. Checking the initial state
    is retrieved.
    """

    ###########################################
    # methods for comparing simulation states #
    ###########################################
    list_of_list_attrs = ("ball_positions", "ball_velocities")
    list_attrs = ("joint_positions", "racket_cartesian")

    def _assert_compare(
        a: hysr.types.ExtraBallsState,
        b: hysr.types.ExtraBallsState,
        precision: float,
        same: bool,
    ) -> None:
        for attr in list_of_list_attrs:
            for list_a, list_b in zip(getattr(a, attr), getattr(b, attr)):
                if same:
                    assert list_a == pytest.approx(list_b, abs=precision)
                else:
                    assert not list_a == pytest.approx(list_b, abs=precision)
        for attr in list_attrs:
            if same:
                assert getattr(a, attr) == pytest.approx(
                    getattr(b, attr), abs=precision
                )
            else:
                assert not getattr(a, attr) == pytest.approx(
                    getattr(b, attr), abs=precision
                )

    def _assert_same(
        a: hysr.types.ExtraBallsState, b: hysr.types.ExtraBallsState, precision: float
    ) -> None:
        _assert_compare(a, b, precision, True)

    def _assert_diff(
        a: hysr.types.ExtraBallsState, b: hysr.types.ExtraBallsState, precision: float
    ) -> None:
        _assert_compare(a, b, precision, False)

    ###########################################

    extra_balls: typing.Sequence[ExtraBallsSet] = run_pam_mujocos

    # initial state
    init_states = [eb.get_state() for eb in extra_balls]

    # some motions
    robot_position = [1.0] * 4
    robot_velocities = [0.0] * 4
    for eb in extra_balls:
        eb.set_robot(robot_position, robot_velocities)
        eb.load_trajectories()
    with ParallelBursts(extra_balls) as pb:
        pb.burst(3000)

    # new states
    post_states = [eb.get_state() for eb in extra_balls]

    # ini and post should be different
    for ini, post in zip(init_states, post_states):
        _assert_diff(ini, post, 0.05)

    # reset
    for eb in extra_balls:
        eb.reset()
    with ParallelBursts(extra_balls) as pb:
        pb.burst(1)

    # updated states
    reset_states = [eb.get_state() for eb in extra_balls]

    # reset and init states should be the same
    for init, reset in zip(init_states, reset_states):
        _assert_same(init, reset, 0.05)<|MERGE_RESOLUTION|>--- conflicted
+++ resolved
@@ -162,13 +162,9 @@
         item3d = o80.Item3dState()
         item3d.set_position(start_position)
         item3d.set_velocity((0.0, 0.0, 0.0))
-<<<<<<< HEAD
-        eb._balls_frontend.add_command(index_ball, item3d, o80.Mode.OVERWRITE)
-=======
         eb._balls_frontend.add_command(index_ball, item3d,
                                        o80.Duration_us.seconds(int(duration)),
                                        o80.Mode.OVERWRITE)
->>>>>>> 71642234
         eb._balls_frontend.pulse()
 
     # running the trajectory
@@ -201,11 +197,7 @@
     for eb in extra_balls:
         state: ExtraBallsState = eb.get_state()
         positions = state.ball_positions
-<<<<<<< HEAD
-        precision = 0.001
-=======
         precision = 5e-3
->>>>>>> 71642234
         for dim in range(3):
             assert positions[0][dim] == pytest.approx(end_position[dim], abs=precision)
         for position in positions[1:]:
@@ -231,11 +223,7 @@
     for eb in extra_balls:
         state: ExtraBallsState = eb.get_state()
         positions = state.ball_positions
-<<<<<<< HEAD
-        precision = 0.001
-=======
         precision = 5e-3
->>>>>>> 71642234
         for position in positions:
             for dim in range(3):
                 assert position[dim] == pytest.approx(end_position[dim], abs=precision)
@@ -251,32 +239,19 @@
     # RandomRecordedTrajectory is the default arg in the constructor
     # of ExtraBallsSet
     extra_balls: ExtraBallsSet = run_pam_mujocos[0]
-<<<<<<< HEAD
-    extra_balls.load_trajectories()
-    extra_balls.burst(1000)
-=======
     traj_sizes = extra_balls.load_trajectories()
     extra_balls.burst(min(traj_sizes))
->>>>>>> 71642234
     state: hysr.types.ExtraBallsSet = extra_balls.get_state()
     for index, p1 in enumerate(state.ball_positions):
         for p2 in state.ball_positions[index + 1 :]:
             assert not p1 == p2
 
-<<<<<<< HEAD
-    # sanity check: here the trajectories are the same
-    trajectory_getter = hysr.IndexedRecordedTrajectory(0)
-    extra_balls.set_trajectory_getter(trajectory_getter)
-    extra_balls.load_trajectories()
-    extra_balls.burst(1000)
-=======
     # sanity check: when the trajectories are expected to be the same
     trajectory_getter = hysr.IndexedRecordedTrajectory(0,hysr.Defaults.ball_trajectory_group)
     extra_balls.set_trajectory_getter(trajectory_getter)
     traj_sizes = extra_balls.load_trajectories()
     assert len(set(traj_sizes))==1
     extra_balls.burst(traj_sizes[0])
->>>>>>> 71642234
     state: hysr.types.ExtraBallsSet = extra_balls.get_state()
     for index, p1 in enumerate(state.ball_positions):
         for p2 in state.ball_positions[index + 1 :]:
