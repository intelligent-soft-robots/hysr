import itertools
import time
import typing
import pytest
import o80
import o80_pam
import pam_mujoco
import hysr
from . import pam_mujoco_utils

_pressure_robot_mujoco_id_g = "tests_pressure_robot_mid"
_pressure_robot_segment_id_g = "tests_pressure_robot_sid"


@pytest.fixture
def run_pam_mujocos(request, scope="function") -> None:
    """
    Spawns a three pam_mujocos with mujoco_id suitable for 
    an instance of MainSim, an instance of ExtraBallsSet
    and an instance of PamMujocoPressureRobot.
    startup: starts the pam_mujoco processes 
    cleanup: stops the pam mujoco processes
    """
    main_sim_mujoco_id = hysr.MainSim.get_mujoco_id()
    extra_balls_mujoco_id = hysr.ExtraBallsSet.get_mujoco_id(1)
    process = pam_mujoco_utils.start_pam_mujocos(
        [_pressure_robot_mujoco_id_g, main_sim_mujoco_id, extra_balls_mujoco_id]
    )
    yield None
    pam_mujoco_utils.stop_pam_mujocos()


def test_mirroring(run_pam_mujocos):
    """
    Testing that instances of MainSim and ExtraBallsSet can
    successfully mirror the pseudo real robot. Also check
    that the balls play the same trajectories in the main sim and in 
    the extra balls.
    """
    
    # instantiating the robot and simulations
    robot_type = pam_mujoco.RobotType.PAMY2
    graphics = False
    scene = hysr.Scene.get_defaults()
    trajectory_index = 1
    trajectory_getter = hysr.ball_trajectories.IndexedRecordedTrajectory(
        trajectory_index, hysr.Defaults.ball_trajectory_group
    )
    main_sim = hysr.MainSim(robot_type, graphics, scene, trajectory_getter)
    setid = 1
    nb_balls = 3
    extra_balls_set = hysr.ExtraBallsSet(setid, nb_balls, graphics, scene, trajectory_getter)
    pressure_robot = hysr.SimAcceleratedPressureRobot(
        robot_type,
        _pressure_robot_mujoco_id_g,
        _pressure_robot_segment_id_g,
        hysr.Defaults.pam_config[robot_type]["sim"],
        hysr.Defaults.muscle_model,
        graphics,
        hysr.Defaults.mujoco_time_step
    )

    # for bursting main_sim and extra_balls_set together
    with hysr.ParallelBursts((main_sim, extra_balls_set)) as parallel_bursts:

<<<<<<< HEAD
        main_sim.load_trajectory()
        extra_balls_set.load_trajectories()
=======
        main_traj_size = main_sim.load_trajectory()
        extra_traj_sizes = extra_balls_set.load_trajectories()
>>>>>>> 71642234

        # all trajectories are expected to be the same
        extra_traj_sizes = set(extra_traj_sizes)
        assert len(extra_traj_sizes) == 1
        extra_traj_size = extra_traj_sizes.pop()
        assert extra_traj_size == main_traj_size
        
        # setting desired pressures to the pseudo real robot
        target_pressure = 20000
        ago_antago_target_pressures = tuple([target_pressure] * 2)
        target_pressures = tuple([ago_antago_target_pressures] * 4)
        pressure_robot.set_desired_pressures(target_pressures)

        # running a few iterations, with the robots of the main sim and
        # of the extra balls sim mirroring the pseudo real robot
        stable = False
<<<<<<< HEAD
        nb_iterations = 1000
=======
        nb_iterations = main_traj_size
>>>>>>> 71642234

        for iter in range(nb_iterations):
            pressure_robot.burst(1)
            robot_state = pressure_robot.get_state()
            main_sim.set_robot(
                robot_state.joint_positions, robot_state.joint_velocities
            )
            extra_balls_set.set_robot(
                robot_state.joint_positions, robot_state.joint_velocities
            )

<<<<<<< HEAD
=======
            main_sim_state = main_sim.get_state()
            extra_balls_state = extra_balls_set.get_state()
            
>>>>>>> 71642234
            parallel_bursts.burst(1)

        # getting final states of all
        robot_state = pressure_robot.get_state()
        main_sim_state = main_sim.get_state()
        extra_balls_state = extra_balls_set.get_state()

        # checking time stamp and iterations aligned
        assert robot_state.time_stamp == main_sim_state.time_stamp
        assert robot_state.iteration == main_sim_state.iteration
        assert robot_state.time_stamp == extra_balls_state.time_stamp
        assert robot_state.iteration == extra_balls_state.iteration

<<<<<<< HEAD
        position_precision = 1e-3
        velocity_precision = 5e-2
=======
        position_precision = 5e-3
>>>>>>> 71642234
        
        # checking all robots are aligned
        assert robot_state.joint_positions == pytest.approx(
            main_sim_state.joint_positions, abs=position_precision
        )
        assert robot_state.joint_positions == pytest.approx(
            extra_balls_state.joint_positions, abs=position_precision
<<<<<<< HEAD
        )
        assert robot_state.joint_velocities == pytest.approx(
            main_sim_state.joint_velocities, abs=velocity_precision
        )
        assert robot_state.joint_velocities == pytest.approx(
            extra_balls_state.joint_velocities, abs=velocity_precision
=======
>>>>>>> 71642234
        )

        # checking same positions of the racket
        assert main_sim_state.racket_cartesian[0] == pytest.approx(
<<<<<<< HEAD
            extra_balls_state.racket_cartesian, abs=velocity_precision
=======
            extra_balls_state.racket_cartesian, abs=position_precision
>>>>>>> 71642234
        )

        # checking all positions of all the balls
        for extra_position in extra_balls_state.ball_positions:
            assert main_sim_state.ball_position == pytest.approx(
                extra_position, abs=position_precision
<<<<<<< HEAD
            )
        for extra_velocity in extra_balls_state.ball_velocities:
            assert main_sim_state.ball_velocity == pytest.approx(
                extra_velocity, abs=velocity_precision
=======
>>>>>>> 71642234
            )<|MERGE_RESOLUTION|>--- conflicted
+++ resolved
@@ -63,13 +63,8 @@
     # for bursting main_sim and extra_balls_set together
     with hysr.ParallelBursts((main_sim, extra_balls_set)) as parallel_bursts:
 
-<<<<<<< HEAD
-        main_sim.load_trajectory()
-        extra_balls_set.load_trajectories()
-=======
         main_traj_size = main_sim.load_trajectory()
         extra_traj_sizes = extra_balls_set.load_trajectories()
->>>>>>> 71642234
 
         # all trajectories are expected to be the same
         extra_traj_sizes = set(extra_traj_sizes)
@@ -86,11 +81,7 @@
         # running a few iterations, with the robots of the main sim and
         # of the extra balls sim mirroring the pseudo real robot
         stable = False
-<<<<<<< HEAD
-        nb_iterations = 1000
-=======
         nb_iterations = main_traj_size
->>>>>>> 71642234
 
         for iter in range(nb_iterations):
             pressure_robot.burst(1)
@@ -101,13 +92,6 @@
             extra_balls_set.set_robot(
                 robot_state.joint_positions, robot_state.joint_velocities
             )
-
-<<<<<<< HEAD
-=======
-            main_sim_state = main_sim.get_state()
-            extra_balls_state = extra_balls_set.get_state()
-            
->>>>>>> 71642234
             parallel_bursts.burst(1)
 
         # getting final states of all
@@ -121,12 +105,7 @@
         assert robot_state.time_stamp == extra_balls_state.time_stamp
         assert robot_state.iteration == extra_balls_state.iteration
 
-<<<<<<< HEAD
-        position_precision = 1e-3
-        velocity_precision = 5e-2
-=======
         position_precision = 5e-3
->>>>>>> 71642234
         
         # checking all robots are aligned
         assert robot_state.joint_positions == pytest.approx(
@@ -134,35 +113,15 @@
         )
         assert robot_state.joint_positions == pytest.approx(
             extra_balls_state.joint_positions, abs=position_precision
-<<<<<<< HEAD
-        )
-        assert robot_state.joint_velocities == pytest.approx(
-            main_sim_state.joint_velocities, abs=velocity_precision
-        )
-        assert robot_state.joint_velocities == pytest.approx(
-            extra_balls_state.joint_velocities, abs=velocity_precision
-=======
->>>>>>> 71642234
         )
 
         # checking same positions of the racket
         assert main_sim_state.racket_cartesian[0] == pytest.approx(
-<<<<<<< HEAD
-            extra_balls_state.racket_cartesian, abs=velocity_precision
-=======
             extra_balls_state.racket_cartesian, abs=position_precision
->>>>>>> 71642234
         )
 
         # checking all positions of all the balls
         for extra_position in extra_balls_state.ball_positions:
             assert main_sim_state.ball_position == pytest.approx(
                 extra_position, abs=position_precision
-<<<<<<< HEAD
-            )
-        for extra_velocity in extra_balls_state.ball_velocities:
-            assert main_sim_state.ball_velocity == pytest.approx(
-                extra_velocity, abs=velocity_precision
-=======
->>>>>>> 71642234
             )